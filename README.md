--- conflicted
+++ resolved
@@ -44,16 +44,11 @@
 
 ## 🔗 Links to More Projects Built with AG2
 
-<<<<<<< HEAD
-- [📓 AG2 Notebooks](https://github.com/ag2ai/ag2/tree/main/notebook)
-- [🦸 HeroYouth: Empowering Youth Against School Bullying](https://github.com/linmou/HeroYouth)
-- 🌐 [Agent-E](https://github.com/EmergenceAI/Agent-E): A browser automation agent for natural language-driven web interactions and task automation.
-
-=======
 - 📓 [AG2 Notebooks](https://github.com/ag2ai/ag2/tree/main/notebook)
 - 🦸 [HeroYouth: Empowering Youth Against School Bullying](https://github.com/linmou/HeroYouth)
 - 🔬 [SciAgents: Automating scientific discovery through multi-agent intelligent graph reasoning](https://github.com/lamm-mit/SciAgentsDiscovery)
->>>>>>> 2b3409d8
+- 🌐 [Agent-E](https://github.com/EmergenceAI/Agent-E): A browser automation agent for natural language-driven web interactions and task automation.
+
 ## 🤝 Contributing to AG2 Open Source
 
 Created something with AG2? Contributions are welcome! If you have any ideas, improvements, or new apps to add, please create a new [GitHub Issue](https://github.com/ag2ai/build-with-ag2/issues) or submit a pull request. Make sure to follow the existing project structure and include a detailed `README.md` for each new app.
