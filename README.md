--- conflicted
+++ resolved
@@ -16,12 +16,9 @@
 - 🛍️ [E-Commerce Custom Service for Order Management](e-commerce-customer-service): A smart, agent-driven system that makes order tracking quick and easy while simplifying returns for both logged-in and guest users.
 - 📈 [Financial Analysis](financial-analysis): A AI-powered stock analysis generating market insights and recommendations.
 - 🎮 [AI Game Design Agent Team](game-design-agent-team): A collaborative game design system that generates comprehensive game concepts through the coordination of multiple specialized AI agents.
-<<<<<<< HEAD
-- 🤖 [Automated Machine Learning for Kaggle](./automate-ml-for-kaggle/): An agent system to automate the machine learning pipeline for Kaggle competitions.
-=======
+- 🤖 [Automated Machine Learning for Kaggle](automate-ml-for-kaggle): An agent system to automate the machine learning pipeline for Kaggle competitions.
 - ☑ [Manage Todos With Realtime Agent](manage-todos-with-realtime-agent): A voice-controlled todo assistant with real-time interaction.
 
->>>>>>> 2a29acea
 ## 🚀 Getting Started
 
 1. **Clone the repository**
