--- conflicted
+++ resolved
@@ -40,7 +40,6 @@
 ## 🤝 Contributing to AG2 Open Source
 
 Created something with AG2? Contributions are welcome! If you have any ideas, improvements, or new apps to add, please create a new [GitHub Issue](https://github.com/ag2ai/build-with-ag2/issues) or submit a pull request. Make sure to follow the existing project structure and include a detailed `README.md` for each new app.
-<<<<<<< HEAD
 
 ### Creating a new project
 
@@ -50,8 +49,6 @@
 - Write a concise `README.md` file, use [this](./project-template/README.md) as a template
 - Add a `OAI_CONFIG_LIST_sample` file
 - Create your project and contribute. Happy coding!
-=======
->>>>>>> df031411
 
 ### Code Style and Linting
 
