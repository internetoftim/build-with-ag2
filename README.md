# 🌟 Build with AG2
A curated collection of awesome agentic applications built with [AG2](https://github.com/ag2ai/ag2).

- 💡 Practical implementations demonstrating AI agents in action - from custom support to smart email management systems

- 🔥 Cutting-edge AI agent applications that seamlessly integrate models from OpenAI, Anthropic, Gemini, and open-source providers, and a diverse range of tools

- 🎓 Production-ready, extensively documented agentic projects that help you contribute to the thriving AI agent ecosystem

## 📂 Featured Agentic Apps

<<<<<<< HEAD
- [E-Commerce Custom Service for Order Management](./e-commerce-custom_service/README.md): A smart, agent-driven system that makes order tracking quick and easy while simplifying returns for both logged-in and guest users.
- [AI Game Design Agent Team](./game_design_agent_team/README.md): A collaborative game design system that generates comprehensive game concepts through the coordination of multiple specialized AI agents.
=======
- ✈️ [Travel Planner](travel_planner): An trip planning swarm system that create an itinerary together with a customer.
- 🛍️ [E-Commerce Custom Service for Order Management](e-commerce-custom_service): A smart, agent-driven system that makes order tracking quick and easy while simplifying returns for both logged-in and guest users.

>>>>>>> daee3d87

## 🚀 Getting Started

1. **Clone the repository**

    ```bash
    git clone https://github.com/ag2ai/build-with-ag2.git
    ```

2. **Navigate to the desired project directory**

    ```bash
    cd build-with-ag2/travel_planner
    ```

3. **Install the required dependencies**

    ```bash
    # Requires Python >= 3.9, < 3.14
    pip install -r requirements.txt
    ```


4. **Follow the project-specific instructions** in each project's `README.md` file to set up and run the app.


## 🤝 Contributing to AG2 Open Source
Created something with AG2?  Contributions are welcome! If you have any ideas, improvements, or new apps to add, please create a new [GitHub Issue](https://github.com/ag2ai/build-with-ag2/issues) or submit a pull request. Make sure to follow the existing project structure and include a detailed `README.md` for each new app.

### Code Style and Linting
This project uses pre-commit hooks to maintain code quality. Before contributing:

1. Install pre-commit:
```bash
pip install pre-commit
pre-commit install
```

2. The hooks will run automatically on commit, or you can run them manually:
```bash
pre-commit run --all-files
```

## 🌟 **Stay Updated**
Star this repository and [AG2](https://github.com/ag2ai/ag2) to receive notifications about the newest and coolest agentic applications!<|MERGE_RESOLUTION|>--- conflicted
+++ resolved
@@ -9,14 +9,9 @@
 
 ## 📂 Featured Agentic Apps
 
-<<<<<<< HEAD
-- [E-Commerce Custom Service for Order Management](./e-commerce-custom_service/README.md): A smart, agent-driven system that makes order tracking quick and easy while simplifying returns for both logged-in and guest users.
-- [AI Game Design Agent Team](./game_design_agent_team/README.md): A collaborative game design system that generates comprehensive game concepts through the coordination of multiple specialized AI agents.
-=======
 - ✈️ [Travel Planner](travel_planner): An trip planning swarm system that create an itinerary together with a customer.
 - 🛍️ [E-Commerce Custom Service for Order Management](e-commerce-custom_service): A smart, agent-driven system that makes order tracking quick and easy while simplifying returns for both logged-in and guest users.
-
->>>>>>> daee3d87
+- [AI Game Design Agent Team](./game_design_agent_team/README.md): A collaborative game design system that generates comprehensive game concepts through the coordination of multiple specialized AI agents.
 
 ## 🚀 Getting Started
 
